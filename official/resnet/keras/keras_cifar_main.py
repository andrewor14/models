# Copyright 2018 The TensorFlow Authors. All Rights Reserved.
#
# Licensed under the Apache License, Version 2.0 (the "License");
# you may not use this file except in compliance with the License.
# You may obtain a copy of the License at
#
#     http://www.apache.org/licenses/LICENSE-2.0
#
# Unless required by applicable law or agreed to in writing, software
# distributed under the License is distributed on an "AS IS" BASIS,
# WITHOUT WARRANTIES OR CONDITIONS OF ANY KIND, either express or implied.
# See the License for the specific language governing permissions and
# limitations under the License.
# ==============================================================================
"""Runs a ResNet model on the Cifar-10 dataset."""

from __future__ import absolute_import
from __future__ import division
from __future__ import print_function

import os
import traceback

from absl import app as absl_app
from absl import flags
import tensorflow as tf

<<<<<<< HEAD
from autoscaling import autoscaling_helper
from autoscaling.params import AutoscalingStatus
from official.resnet import cifar10_main as cifar_main
=======
from official.resnet.keras import cifar_preprocessing
>>>>>>> 58340818
from official.resnet.keras import keras_common
from official.resnet.keras import resnet_cifar_model
from official.utils.flags import core as flags_core
from official.utils.logs import logger
from official.utils.misc import distribution_utils


LR_SCHEDULE = [  # (multiplier, epoch to start) tuples
    (0.1, 91), (0.01, 136), (0.001, 182)
]


def learning_rate_schedule(current_epoch,
                           current_batch,
                           batches_per_epoch,
                           batch_size):
  """Handles linear scaling rule and LR decay.

  Scale learning rate at epoch boundaries provided in LR_SCHEDULE by the
  provided scaling factor.

  Args:
    current_epoch: integer, current epoch indexed from 0.
    current_batch: integer, current batch in the current epoch, indexed from 0.
    batches_per_epoch: integer, number of steps in an epoch.
    batch_size: integer, total batch sized.

  Returns:
    Adjusted learning rate.
  """
  del current_batch, batches_per_epoch  # not used
  initial_learning_rate = keras_common.BASE_LEARNING_RATE * batch_size / 128
  learning_rate = initial_learning_rate
  for mult, start_epoch in LR_SCHEDULE:
    if current_epoch >= start_epoch:
      learning_rate = initial_learning_rate * mult
    else:
      break
  return learning_rate


<<<<<<< HEAD
def parse_record_keras(raw_record, is_training, dtype):
  """Parses a record containing a training example of an image.

  The input record is parsed into a label and image, and the image is passed
  through preprocessing steps (cropping, flipping, and so on).

  This method converts the label to one hot to fit the loss function.

  Args:
    raw_record: scalar Tensor tf.string containing a serialized
      Example protocol buffer.
    is_training: A boolean denoting whether the input is for training.
    dtype: Data type to use for input images.

  Returns:
    Tuple with processed image tensor and one-hot-encoded label tensor.
  """
  image, label = cifar_main.parse_record(raw_record, is_training, dtype)
  label = tf.compat.v1.sparse_to_dense(label, (cifar_main.NUM_CLASSES,), 1)
  return image, label


def do_run(flags_obj, autoscaling_callback):
=======
def run(flags_obj):
>>>>>>> 58340818
  """Run ResNet Cifar-10 training and eval loop using native Keras APIs.

  Args:
    flags_obj: An object containing parsed flag values.

  Raises:
    ValueError: If fp16 is passed as it is not currently supported.

  Returns:
    Dictionary of training and eval stats.
  """
<<<<<<< HEAD
=======
  keras_utils.set_session_config(
      enable_eager=flags_obj.enable_eager,
      enable_xla=flags_obj.enable_xla)

  # Execute flag override logic for better model performance
  if flags_obj.tf_gpu_thread_mode:
    keras_common.set_gpu_thread_mode_and_count(flags_obj)
  keras_common.set_cudnn_batchnorm_mode()

>>>>>>> 58340818
  dtype = flags_core.get_tf_dtype(flags_obj)
  if dtype == 'fp16':
    raise ValueError('dtype fp16 is not supported in Keras. Use the default '
                     'value(fp32).')

  data_format = flags_obj.data_format
  if data_format is None:
    data_format = ('channels_first'
                   if tf.test.is_built_with_cuda() else 'channels_last')
  tf.keras.backend.set_image_data_format(data_format)

  if flags_obj.use_horovod:
    # We use horovod to synchronize the variables across replicas
    # Each tensorflow process is unaware of other processes
    strategy = None
  else:
    strategy = distribution_utils.get_distribution_strategy(
      distribution_strategy=flags_obj.distribution_strategy,
      num_gpus=flags_obj.num_gpus,
      num_workers=distribution_utils.configure_cluster(),
      all_reduce_alg=flags_obj.all_reduce_alg,
      num_packs=flags_obj.num_packs)

  if strategy:
    # flags_obj.enable_get_next_as_optional controls whether enabling
    # get_next_as_optional behavior in DistributedIterator. If true, last
    # partial batch can be supported.
    strategy.extended.experimental_enable_get_next_as_optional = (
        flags_obj.enable_get_next_as_optional
    )

  strategy_scope = distribution_utils.get_strategy_scope(strategy)

  if flags_obj.use_synthetic_data:
    distribution_utils.set_up_synthetic_data()
    input_fn = keras_common.get_synth_input_fn(
        height=cifar_preprocessing.HEIGHT,
        width=cifar_preprocessing.WIDTH,
        num_channels=cifar_preprocessing.NUM_CHANNELS,
        num_classes=cifar_preprocessing.NUM_CLASSES,
        dtype=flags_core.get_tf_dtype(flags_obj),
        drop_remainder=True)
  else:
    distribution_utils.undo_set_up_synthetic_data()
    input_fn = cifar_preprocessing.input_fn

  train_input_dataset = input_fn(
      is_training=True,
      data_dir=flags_obj.data_dir,
      batch_size=flags_obj.batch_size,
      num_epochs=flags_obj.train_epochs,
      parse_record_fn=cifar_preprocessing.parse_record,
      datasets_num_private_threads=flags_obj.datasets_num_private_threads,
      dtype=dtype,
      # Setting drop_remainder to avoid the partial batch logic in normalization
      # layer, which triggers tf.where and leads to extra memory copy of input
      # sizes between host and GPU.
      drop_remainder=(not flags_obj.enable_get_next_as_optional))

  eval_input_dataset = None
  if not flags_obj.skip_eval:
    eval_input_dataset = input_fn(
        is_training=False,
        data_dir=flags_obj.data_dir,
        batch_size=flags_obj.batch_size,
        num_epochs=flags_obj.train_epochs,
        parse_record_fn=cifar_preprocessing.parse_record)

  with strategy_scope:
    optimizer = keras_common.get_optimizer()
<<<<<<< HEAD
    if flags_obj.use_horovod:
      import horovod.tensorflow as hvd
      optimizer = hvd.DistributedOptimizer(optimizer)
    model = resnet_cifar_model.resnet56(classes=cifar_main.NUM_CLASSES)
    model.compile(loss='categorical_crossentropy',
                  optimizer=optimizer,
                  run_eagerly=flags_obj.run_eagerly,
                  metrics=['categorical_accuracy'])
    autoscaling_callback.set_model(model)

  callbacks = keras_common.get_callbacks(
      learning_rate_schedule,
      cifar_main.NUM_IMAGES['train'],
      autoscaling_callback.num_batches_processed_this_epoch)
=======
    model = resnet_cifar_model.resnet56(classes=cifar_preprocessing.NUM_CLASSES)

    # TODO(b/138957587): Remove when force_v2_in_keras_compile is on longer
    # a valid arg for this model. Also remove as a valid flag.
    if flags_obj.force_v2_in_keras_compile is not None:
      model.compile(
          loss='categorical_crossentropy',
          optimizer=optimizer,
          metrics=(['categorical_accuracy']
                   if flags_obj.report_accuracy_metrics else None),
          run_eagerly=flags_obj.run_eagerly,
          experimental_run_tf_function=flags_obj.force_v2_in_keras_compile)
    else:
      model.compile(
          loss='categorical_crossentropy',
          optimizer=optimizer,
          metrics=(['categorical_accuracy']
                   if flags_obj.report_accuracy_metrics else None),
          run_eagerly=flags_obj.run_eagerly)

  callbacks = keras_common.get_callbacks(
      learning_rate_schedule, cifar_preprocessing.NUM_IMAGES['train'])

  train_steps = cifar_preprocessing.NUM_IMAGES['train'] // flags_obj.batch_size
  train_epochs = flags_obj.train_epochs
>>>>>>> 58340818

  # Add autoscaling callbacks
  callbacks.append(autoscaling_callback)
  autoscaling_schedule_callback = autoscaling_helper.get_schedule_callback(autoscaling_callback)
  if autoscaling_schedule_callback is not None:
    callbacks.append(autoscaling_schedule_callback)

  num_eval_steps = (cifar_preprocessing.NUM_IMAGES['validation'] //
                    flags_obj.batch_size)

  validation_data = eval_input_dataset
  if flags_obj.skip_eval:
    if flags_obj.set_learning_phase_to_train:
      # TODO(haoyuzhang): Understand slowdown of setting learning phase when
      # not using distribution strategy.
      tf.keras.backend.set_learning_phase(1)
    num_eval_steps = None
    validation_data = None

  if not strategy and flags_obj.explicit_gpu_placement:
    # TODO(b/135607227): Add device scope automatically in Keras training loop
    # when not using distribition strategy.
    no_dist_strat_device = tf.device('/device:GPU:0')
    no_dist_strat_device.__enter__()

  while autoscaling_callback.agent.status not in\
      [AutoscalingStatus.RESTARTING, AutoscalingStatus.TERMINATED]:

    (train_steps, train_epochs) = autoscaling_helper.get_train_steps_and_epochs(\
      cifar_main.NUM_IMAGES['train'], flags_obj, autoscaling_callback)

    history = model.fit(train_input_dataset,
                        epochs=train_epochs,
                        steps_per_epoch=train_steps,
                        callbacks=callbacks,
                        validation_steps=num_eval_steps,
                        validation_data=validation_data,
                        validation_freq=flags_obj.epochs_between_evals,
                        verbose=2)

  # If we finished all the epochs already, then signal to above that we're terminating
  eval_output = None
  if autoscaling_callback.num_epochs_processed == flags_obj.train_epochs:
    autoscaling_callback.agent.status = AutoscalingStatus.TERMINATED
    if not flags_obj.skip_eval:
      eval_output = model.evaluate(eval_input_dataset,
                                   steps=num_eval_steps,
                                   verbose=2)

  if not strategy and flags_obj.explicit_gpu_placement:
    no_dist_strat_device.__exit__()

  stats = keras_common.build_stats(history, eval_output, callbacks)

  return stats


def define_cifar_flags():
  keras_common.define_keras_flags(dynamic_loss_scale=False)

  flags_core.set_defaults(data_dir='/tmp/cifar10_data/cifar-10-batches-bin',
                          model_dir='/tmp/cifar10_model',
                          train_epochs=182,
                          epochs_between_evals=10,
                          batch_size=128)


def main(_):
  with logger.benchmark_context(flags.FLAGS):
    autoscaling_helper.run_keras(flags.FLAGS, do_run)


if __name__ == '__main__':
  tf.compat.v1.logging.set_verbosity(tf.compat.v1.logging.INFO)
  define_cifar_flags()
  absl_app.run(main)<|MERGE_RESOLUTION|>--- conflicted
+++ resolved
@@ -25,13 +25,9 @@
 from absl import flags
 import tensorflow as tf
 
-<<<<<<< HEAD
 from autoscaling import autoscaling_helper
 from autoscaling.params import AutoscalingStatus
-from official.resnet import cifar10_main as cifar_main
-=======
 from official.resnet.keras import cifar_preprocessing
->>>>>>> 58340818
 from official.resnet.keras import keras_common
 from official.resnet.keras import resnet_cifar_model
 from official.utils.flags import core as flags_core
@@ -73,33 +69,7 @@
   return learning_rate
 
 
-<<<<<<< HEAD
-def parse_record_keras(raw_record, is_training, dtype):
-  """Parses a record containing a training example of an image.
-
-  The input record is parsed into a label and image, and the image is passed
-  through preprocessing steps (cropping, flipping, and so on).
-
-  This method converts the label to one hot to fit the loss function.
-
-  Args:
-    raw_record: scalar Tensor tf.string containing a serialized
-      Example protocol buffer.
-    is_training: A boolean denoting whether the input is for training.
-    dtype: Data type to use for input images.
-
-  Returns:
-    Tuple with processed image tensor and one-hot-encoded label tensor.
-  """
-  image, label = cifar_main.parse_record(raw_record, is_training, dtype)
-  label = tf.compat.v1.sparse_to_dense(label, (cifar_main.NUM_CLASSES,), 1)
-  return image, label
-
-
 def do_run(flags_obj, autoscaling_callback):
-=======
-def run(flags_obj):
->>>>>>> 58340818
   """Run ResNet Cifar-10 training and eval loop using native Keras APIs.
 
   Args:
@@ -111,18 +81,11 @@
   Returns:
     Dictionary of training and eval stats.
   """
-<<<<<<< HEAD
-=======
-  keras_utils.set_session_config(
-      enable_eager=flags_obj.enable_eager,
-      enable_xla=flags_obj.enable_xla)
-
   # Execute flag override logic for better model performance
   if flags_obj.tf_gpu_thread_mode:
     keras_common.set_gpu_thread_mode_and_count(flags_obj)
   keras_common.set_cudnn_batchnorm_mode()
 
->>>>>>> 58340818
   dtype = flags_core.get_tf_dtype(flags_obj)
   if dtype == 'fp16':
     raise ValueError('dtype fp16 is not supported in Keras. Use the default '
@@ -193,22 +156,9 @@
 
   with strategy_scope:
     optimizer = keras_common.get_optimizer()
-<<<<<<< HEAD
     if flags_obj.use_horovod:
       import horovod.tensorflow as hvd
       optimizer = hvd.DistributedOptimizer(optimizer)
-    model = resnet_cifar_model.resnet56(classes=cifar_main.NUM_CLASSES)
-    model.compile(loss='categorical_crossentropy',
-                  optimizer=optimizer,
-                  run_eagerly=flags_obj.run_eagerly,
-                  metrics=['categorical_accuracy'])
-    autoscaling_callback.set_model(model)
-
-  callbacks = keras_common.get_callbacks(
-      learning_rate_schedule,
-      cifar_main.NUM_IMAGES['train'],
-      autoscaling_callback.num_batches_processed_this_epoch)
-=======
     model = resnet_cifar_model.resnet56(classes=cifar_preprocessing.NUM_CLASSES)
 
     # TODO(b/138957587): Remove when force_v2_in_keras_compile is on longer
@@ -230,11 +180,9 @@
           run_eagerly=flags_obj.run_eagerly)
 
   callbacks = keras_common.get_callbacks(
-      learning_rate_schedule, cifar_preprocessing.NUM_IMAGES['train'])
-
-  train_steps = cifar_preprocessing.NUM_IMAGES['train'] // flags_obj.batch_size
-  train_epochs = flags_obj.train_epochs
->>>>>>> 58340818
+      learning_rate_schedule,
+      cifar_preprocessing.NUM_IMAGES['train'],
+      autoscaling_callback.num_batches_processed_this_epoch)
 
   # Add autoscaling callbacks
   callbacks.append(autoscaling_callback)
@@ -264,7 +212,7 @@
       [AutoscalingStatus.RESTARTING, AutoscalingStatus.TERMINATED]:
 
     (train_steps, train_epochs) = autoscaling_helper.get_train_steps_and_epochs(\
-      cifar_main.NUM_IMAGES['train'], flags_obj, autoscaling_callback)
+      cifar_preprocessing.NUM_IMAGES['train'], flags_obj, autoscaling_callback)
 
     history = model.fit(train_input_dataset,
                         epochs=train_epochs,
