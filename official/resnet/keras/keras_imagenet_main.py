# Copyright 2018 The TensorFlow Authors. All Rights Reserved.
#
# Licensed under the Apache License, Version 2.0 (the "License");
# you may not use this file except in compliance with the License.
# You may obtain a copy of the License at
#
#     http://www.apache.org/licenses/LICENSE-2.0
#
# Unless required by applicable law or agreed to in writing, software
# distributed under the License is distributed on an "AS IS" BASIS,
# WITHOUT WARRANTIES OR CONDITIONS OF ANY KIND, either express or implied.
# See the License for the specific language governing permissions and
# limitations under the License.
# ==============================================================================
"""Runs a ResNet model on the ImageNet dataset."""

from __future__ import absolute_import
from __future__ import division
from __future__ import print_function

from absl import app as absl_app
from absl import flags
from absl import logging
import tensorflow as tf  # pylint: disable=g-bad-import-order

<<<<<<< HEAD
from autoscaling import autoscaling_helper, schedule_callback
from autoscaling.params import AutoscalingStatus
from official.resnet import imagenet_main
=======
from official.resnet.keras import imagenet_preprocessing
>>>>>>> 58340818
from official.resnet.keras import keras_common
from official.resnet.keras import resnet_model
from official.resnet.keras import trivial_model
from official.utils.flags import core as flags_core
from official.utils.logs import logger
from official.utils.misc import distribution_utils
from official.utils.misc import model_helpers


LR_SCHEDULE = [    # (multiplier, epoch to start) tuples
    (1.0, 5), (0.1, 30), (0.01, 60), (0.001, 80)
]


def learning_rate_schedule(current_epoch,
                           current_batch,
                           batches_per_epoch,
                           batch_size):
  """Handles linear scaling rule, gradual warmup, and LR decay.

  Scale learning rate at epoch boundaries provided in LR_SCHEDULE by the
  provided scaling factor.

  Args:
    current_epoch: integer, current epoch indexed from 0.
    current_batch: integer, current batch in the current epoch, indexed from 0.
    batches_per_epoch: integer, number of steps in an epoch.
    batch_size: integer, total batch sized.

  Returns:
    Adjusted learning rate.
  """
  initial_lr = keras_common.BASE_LEARNING_RATE * batch_size / 256
  epoch = current_epoch + float(current_batch) / batches_per_epoch
  warmup_lr_multiplier, warmup_end_epoch = LR_SCHEDULE[0]
  if epoch < warmup_end_epoch:
    # Learning rate increases linearly per step.
    return initial_lr * warmup_lr_multiplier * epoch / warmup_end_epoch
  for mult, start_epoch in LR_SCHEDULE:
    if epoch >= start_epoch:
      learning_rate = initial_lr * mult
    else:
      break
  return learning_rate


<<<<<<< HEAD
def parse_record_keras(raw_record, is_training, dtype):
  """Adjust the shape of label."""
  image, label = imagenet_main.parse_record(raw_record, is_training, dtype)

  # Subtract one so that labels are in [0, 1000), and cast to float32 for
  # Keras model.
  label = tf.cast(tf.cast(tf.reshape(label, shape=[1]), dtype=tf.int32) - 1,
                  dtype=tf.float32)
  return image, label


def do_run(flags_obj, autoscaling_callback):
=======
def run(flags_obj):
>>>>>>> 58340818
  """Run ResNet ImageNet training and eval loop using native Keras APIs.

  Args:
    flags_obj: An object containing parsed flag values.

  Raises:
    ValueError: If fp16 is passed as it is not currently supported.

  Returns:
    Dictionary of training and eval stats.
  """
<<<<<<< HEAD
=======
  keras_utils.set_session_config(
      enable_eager=flags_obj.enable_eager,
      enable_xla=flags_obj.enable_xla)

>>>>>>> 58340818
  # Execute flag override logic for better model performance
  if flags_obj.tf_gpu_thread_mode:
    keras_common.set_gpu_thread_mode_and_count(flags_obj)
  if flags_obj.data_delay_prefetch:
    keras_common.data_delay_prefetch()
  keras_common.set_cudnn_batchnorm_mode()

  dtype = flags_core.get_tf_dtype(flags_obj)
  if dtype == 'float16':
    policy = tf.keras.mixed_precision.experimental.Policy('infer_float32_vars')
    tf.keras.mixed_precision.experimental.set_policy(policy)

  data_format = flags_obj.data_format
  if data_format is None:
    data_format = ('channels_first'
                   if tf.test.is_built_with_cuda() else 'channels_last')
  tf.keras.backend.set_image_data_format(data_format)

  if flags_obj.use_horovod:
    # We use horovod to synchronize the variables across replicas
    # Each tensorflow process is unaware of other processes
    strategy = None
  else:
    strategy = distribution_utils.get_distribution_strategy(
      distribution_strategy=flags_obj.distribution_strategy,
      num_gpus=flags_obj.num_gpus,
      num_workers=distribution_utils.configure_cluster(),
      all_reduce_alg=flags_obj.all_reduce_alg,
      num_packs=flags_obj.num_packs)

  if strategy:
    # flags_obj.enable_get_next_as_optional controls whether enabling
    # get_next_as_optional behavior in DistributedIterator. If true, last
    # partial batch can be supported.
    strategy.extended.experimental_enable_get_next_as_optional = (
        flags_obj.enable_get_next_as_optional
    )

  strategy_scope = distribution_utils.get_strategy_scope(strategy)

  # pylint: disable=protected-access
  if flags_obj.use_synthetic_data:
    distribution_utils.set_up_synthetic_data()
    input_fn = keras_common.get_synth_input_fn(
        height=imagenet_preprocessing.DEFAULT_IMAGE_SIZE,
        width=imagenet_preprocessing.DEFAULT_IMAGE_SIZE,
        num_channels=imagenet_preprocessing.NUM_CHANNELS,
        num_classes=imagenet_preprocessing.NUM_CLASSES,
        dtype=dtype,
        drop_remainder=True)
  else:
    distribution_utils.undo_set_up_synthetic_data()
    input_fn = imagenet_preprocessing.input_fn

  # When `enable_xla` is True, we always drop the remainder of the batches
  # in the dataset, as XLA-GPU doesn't support dynamic shapes.
  drop_remainder = flags_obj.enable_xla

  train_input_dataset = input_fn(
      is_training=True,
      data_dir=flags_obj.data_dir,
      batch_size=flags_obj.batch_size,
      num_epochs=flags_obj.train_epochs,
      parse_record_fn=imagenet_preprocessing.parse_record,
      datasets_num_private_threads=flags_obj.datasets_num_private_threads,
      dtype=dtype,
      drop_remainder=drop_remainder,
      tf_data_experimental_slack=flags_obj.tf_data_experimental_slack,
  )

  eval_input_dataset = None
  if not flags_obj.skip_eval:
    eval_input_dataset = input_fn(
        is_training=False,
        data_dir=flags_obj.data_dir,
        batch_size=flags_obj.batch_size,
        num_epochs=flags_obj.train_epochs,
        parse_record_fn=imagenet_preprocessing.parse_record,
        dtype=dtype,
        drop_remainder=drop_remainder)

  lr_schedule = 0.1
  if flags_obj.use_tensor_lr:
    lr_schedule = keras_common.PiecewiseConstantDecayWithWarmup(
        batch_size=flags_obj.batch_size,
        epoch_size=imagenet_preprocessing.NUM_IMAGES['train'],
        warmup_epochs=LR_SCHEDULE[0][1],
        boundaries=list(p[1] for p in LR_SCHEDULE[1:]),
        multipliers=list(p[0] for p in LR_SCHEDULE),
        compute_lr_on_cpu=True)

  with strategy_scope:
    optimizer = keras_common.get_optimizer(lr_schedule)
    if dtype == 'float16':
      # TODO(reedwm): Remove manually wrapping optimizer once mixed precision
      # can be enabled with a single line of code.
      optimizer = tf.keras.mixed_precision.experimental.LossScaleOptimizer(
          optimizer, loss_scale=flags_core.get_loss_scale(flags_obj,
                                                          default_for_fp16=128))

    if flags_obj.use_trivial_model:
      model = trivial_model.trivial_model(
          imagenet_preprocessing.NUM_CLASSES, dtype)
    else:
      model = resnet_model.resnet50(
<<<<<<< HEAD
          num_classes=imagenet_main.NUM_CLASSES,
          dtype=dtype)

    model.compile(loss='sparse_categorical_crossentropy',
                  optimizer=optimizer,
                  metrics=(['sparse_categorical_accuracy']
                           if flags_obj.report_accuracy_metrics else None),
                  run_eagerly=flags_obj.run_eagerly,
                  cloning=flags_obj.clone_model_in_keras_dist_strat)
    autoscaling_callback.set_model(model)

  callbacks = keras_common.get_callbacks(
      learning_rate_schedule,
      imagenet_main.NUM_IMAGES['train'],
      autoscaling_callback.num_batches_processed_this_epoch)

  # Add autoscaling callbacks
  callbacks.append(autoscaling_callback)
  autoscaling_schedule_callback = autoscaling_helper.get_schedule_callback(autoscaling_callback)
  if autoscaling_schedule_callback is not None:
    callbacks.append(autoscaling_schedule_callback)
=======
          num_classes=imagenet_preprocessing.NUM_CLASSES, dtype=dtype)

    # TODO(b/138957587): Remove when force_v2_in_keras_compile is on longer
    # a valid arg for this model. Also remove as a valid flag.
    if flags_obj.force_v2_in_keras_compile is not None:
      model.compile(
          loss='sparse_categorical_crossentropy',
          optimizer=optimizer,
          metrics=(['sparse_categorical_accuracy']
                   if flags_obj.report_accuracy_metrics else None),
          run_eagerly=flags_obj.run_eagerly,
          experimental_run_tf_function=flags_obj.force_v2_in_keras_compile)
    else:
      model.compile(
          loss='sparse_categorical_crossentropy',
          optimizer=optimizer,
          metrics=(['sparse_categorical_accuracy']
                   if flags_obj.report_accuracy_metrics else None),
          run_eagerly=flags_obj.run_eagerly)

  callbacks = keras_common.get_callbacks(
      learning_rate_schedule, imagenet_preprocessing.NUM_IMAGES['train'])

  train_steps = (
      imagenet_preprocessing.NUM_IMAGES['train'] // flags_obj.batch_size)
  train_epochs = flags_obj.train_epochs

  if flags_obj.train_steps:
    train_steps = min(flags_obj.train_steps, train_steps)
    train_epochs = 1
>>>>>>> 58340818

  num_eval_steps = (
      imagenet_preprocessing.NUM_IMAGES['validation'] // flags_obj.batch_size)

  validation_data = eval_input_dataset
  if flags_obj.skip_eval:
    # Only build the training graph. This reduces memory usage introduced by
    # control flow ops in layers that have different implementations for
    # training and inference (e.g., batch norm).
    if flags_obj.set_learning_phase_to_train:
      # TODO(haoyuzhang): Understand slowdown of setting learning phase when
      # not using distribution strategy.
      tf.keras.backend.set_learning_phase(1)
    num_eval_steps = None
    validation_data = None

  if not strategy and flags_obj.explicit_gpu_placement:
    # TODO(b/135607227): Add device scope automatically in Keras training loop
    # when not using distribition strategy.
    no_dist_strat_device = tf.device('/device:GPU:0')
    no_dist_strat_device.__enter__()

  while autoscaling_callback.agent.status not in\
      [AutoscalingStatus.RESTARTING, AutoscalingStatus.TERMINATED]:

    (train_steps, train_epochs) = autoscaling_helper.get_train_steps_and_epochs(\
      imagenet_main.NUM_IMAGES['train'], flags_obj, autoscaling_callback)

    history = model.fit(train_input_dataset,
                        epochs=train_epochs,
                        steps_per_epoch=train_steps,
                        callbacks=callbacks,
                        validation_steps=num_eval_steps,
                        validation_data=validation_data,
                        validation_freq=flags_obj.epochs_between_evals,
                        verbose=2)

  # If we finished all the epochs already, then signal to above that we're terminating
  eval_output = None
  if autoscaling_callback.num_epochs_processed == flags_obj.train_epochs:
    autoscaling_callback.agent.status = AutoscalingStatus.TERMINATED
    if not flags_obj.skip_eval:
      eval_output = model.evaluate(eval_input_dataset,
                                   steps=num_eval_steps,
                                   verbose=2)

  if not strategy and flags_obj.explicit_gpu_placement:
    no_dist_strat_device.__exit__()

  stats = keras_common.build_stats(history, eval_output, callbacks)

  return stats


def define_imagenet_keras_flags():
  keras_common.define_keras_flags()
  flags_core.set_defaults(train_epochs=90)


def main(_):
  model_helpers.apply_clean(flags.FLAGS)
  with logger.benchmark_context(flags.FLAGS):
<<<<<<< HEAD
    autoscaling_helper.run_keras(flags.FLAGS, do_run)
=======
    stats = run(flags.FLAGS)
  logging.info('Run stats:\n%s', stats)
>>>>>>> 58340818


if __name__ == '__main__':
  logging.set_verbosity(logging.INFO)
  define_imagenet_keras_flags()
  absl_app.run(main)<|MERGE_RESOLUTION|>--- conflicted
+++ resolved
@@ -23,13 +23,9 @@
 from absl import logging
 import tensorflow as tf  # pylint: disable=g-bad-import-order
 
-<<<<<<< HEAD
 from autoscaling import autoscaling_helper, schedule_callback
 from autoscaling.params import AutoscalingStatus
-from official.resnet import imagenet_main
-=======
 from official.resnet.keras import imagenet_preprocessing
->>>>>>> 58340818
 from official.resnet.keras import keras_common
 from official.resnet.keras import resnet_model
 from official.resnet.keras import trivial_model
@@ -76,22 +72,7 @@
   return learning_rate
 
 
-<<<<<<< HEAD
-def parse_record_keras(raw_record, is_training, dtype):
-  """Adjust the shape of label."""
-  image, label = imagenet_main.parse_record(raw_record, is_training, dtype)
-
-  # Subtract one so that labels are in [0, 1000), and cast to float32 for
-  # Keras model.
-  label = tf.cast(tf.cast(tf.reshape(label, shape=[1]), dtype=tf.int32) - 1,
-                  dtype=tf.float32)
-  return image, label
-
-
 def do_run(flags_obj, autoscaling_callback):
-=======
-def run(flags_obj):
->>>>>>> 58340818
   """Run ResNet ImageNet training and eval loop using native Keras APIs.
 
   Args:
@@ -103,13 +84,6 @@
   Returns:
     Dictionary of training and eval stats.
   """
-<<<<<<< HEAD
-=======
-  keras_utils.set_session_config(
-      enable_eager=flags_obj.enable_eager,
-      enable_xla=flags_obj.enable_xla)
-
->>>>>>> 58340818
   # Execute flag override logic for better model performance
   if flags_obj.tf_gpu_thread_mode:
     keras_common.set_gpu_thread_mode_and_count(flags_obj)
@@ -215,29 +189,6 @@
           imagenet_preprocessing.NUM_CLASSES, dtype)
     else:
       model = resnet_model.resnet50(
-<<<<<<< HEAD
-          num_classes=imagenet_main.NUM_CLASSES,
-          dtype=dtype)
-
-    model.compile(loss='sparse_categorical_crossentropy',
-                  optimizer=optimizer,
-                  metrics=(['sparse_categorical_accuracy']
-                           if flags_obj.report_accuracy_metrics else None),
-                  run_eagerly=flags_obj.run_eagerly,
-                  cloning=flags_obj.clone_model_in_keras_dist_strat)
-    autoscaling_callback.set_model(model)
-
-  callbacks = keras_common.get_callbacks(
-      learning_rate_schedule,
-      imagenet_main.NUM_IMAGES['train'],
-      autoscaling_callback.num_batches_processed_this_epoch)
-
-  # Add autoscaling callbacks
-  callbacks.append(autoscaling_callback)
-  autoscaling_schedule_callback = autoscaling_helper.get_schedule_callback(autoscaling_callback)
-  if autoscaling_schedule_callback is not None:
-    callbacks.append(autoscaling_schedule_callback)
-=======
           num_classes=imagenet_preprocessing.NUM_CLASSES, dtype=dtype)
 
     # TODO(b/138957587): Remove when force_v2_in_keras_compile is on longer
@@ -257,18 +208,19 @@
           metrics=(['sparse_categorical_accuracy']
                    if flags_obj.report_accuracy_metrics else None),
           run_eagerly=flags_obj.run_eagerly)
+    autoscaling_callback.set_model(model)
+
 
   callbacks = keras_common.get_callbacks(
-      learning_rate_schedule, imagenet_preprocessing.NUM_IMAGES['train'])
-
-  train_steps = (
-      imagenet_preprocessing.NUM_IMAGES['train'] // flags_obj.batch_size)
-  train_epochs = flags_obj.train_epochs
-
-  if flags_obj.train_steps:
-    train_steps = min(flags_obj.train_steps, train_steps)
-    train_epochs = 1
->>>>>>> 58340818
+      learning_rate_schedule,
+      imagenet_preprocessing.NUM_IMAGES['train'],
+      autoscaling_callback.num_batches_processed_this_epoch)
+
+  # Add autoscaling callbacks
+  callbacks.append(autoscaling_callback)
+  autoscaling_schedule_callback = autoscaling_helper.get_schedule_callback(autoscaling_callback)
+  if autoscaling_schedule_callback is not None:
+    callbacks.append(autoscaling_schedule_callback)
 
   num_eval_steps = (
       imagenet_preprocessing.NUM_IMAGES['validation'] // flags_obj.batch_size)
@@ -295,7 +247,7 @@
       [AutoscalingStatus.RESTARTING, AutoscalingStatus.TERMINATED]:
 
     (train_steps, train_epochs) = autoscaling_helper.get_train_steps_and_epochs(\
-      imagenet_main.NUM_IMAGES['train'], flags_obj, autoscaling_callback)
+      imagenet_preprocessing.NUM_IMAGES['train'], flags_obj, autoscaling_callback)
 
     history = model.fit(train_input_dataset,
                         epochs=train_epochs,
@@ -331,12 +283,7 @@
 def main(_):
   model_helpers.apply_clean(flags.FLAGS)
   with logger.benchmark_context(flags.FLAGS):
-<<<<<<< HEAD
     autoscaling_helper.run_keras(flags.FLAGS, do_run)
-=======
-    stats = run(flags.FLAGS)
-  logging.info('Run stats:\n%s', stats)
->>>>>>> 58340818
 
 
 if __name__ == '__main__':
