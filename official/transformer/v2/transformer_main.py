# Copyright 2018 The TensorFlow Authors. All Rights Reserved.
#
# Licensed under the Apache License, Version 2.0 (the "License");
# you may not use this file except in compliance with the License.
# You may obtain a copy of the License at
#
#     http://www.apache.org/licenses/LICENSE-2.0
#
# Unless required by applicable law or agreed to in writing, software
# distributed under the License is distributed on an "AS IS" BASIS,
# WITHOUT WARRANTIES OR CONDITIONS OF ANY KIND, either express or implied.
# See the License for the specific language governing permissions and
# limitations under the License.
# ==============================================================================
"""Train and evaluate the Transformer model.

See README for description of setting the training schedule and evaluating the
BLEU score.
"""

from __future__ import absolute_import
from __future__ import division
from __future__ import print_function

import os
import tempfile

from absl import app as absl_app  # pylint: disable=unused-import
from absl import flags
import tensorflow as tf

# pylint: disable=g-bad-import-order
from official.transformer import compute_bleu
from official.transformer.utils import tokenizer
from official.transformer.v2 import data_pipeline
from official.transformer.v2 import misc
from official.transformer.v2 import optimizer
from official.transformer.v2 import transformer
from official.transformer.v2 import translate
from official.utils.flags import core as flags_core
from official.utils.logs import logger
from official.utils.misc import keras_utils
from official.utils.misc import distribution_utils


INF = int(1e9)
BLEU_DIR = "bleu"
_SINGLE_SAMPLE = 1


def translate_and_compute_bleu(model, subtokenizer, bleu_source, bleu_ref):
  """Translate file and report the cased and uncased bleu scores."""
  # Create temporary file to store translation.
  tmp = tempfile.NamedTemporaryFile(delete=False)
  tmp_filename = tmp.name

  translate.translate_file(
      model,
      subtokenizer,
      bleu_source,
      output_file=tmp_filename,
      print_all_translations=False)

  # Compute uncased and cased bleu scores.
  uncased_score = compute_bleu.bleu_wrapper(bleu_ref, tmp_filename, False)
  cased_score = compute_bleu.bleu_wrapper(bleu_ref, tmp_filename, True)
  os.remove(tmp_filename)
  return uncased_score, cased_score


def evaluate_and_log_bleu(model, bleu_source, bleu_ref, vocab_file):
  """Calculate and record the BLEU score."""
  subtokenizer = tokenizer.Subtokenizer(vocab_file)

  uncased_score, cased_score = translate_and_compute_bleu(
      model, subtokenizer, bleu_source, bleu_ref)

  tf.compat.v1.logging.info("Bleu score (uncased): %s", uncased_score)
  tf.compat.v1.logging.info("Bleu score (cased): %s", cased_score)
  return uncased_score, cased_score


class TransformerTask(object):
  """Main entry of Transformer model."""

  def __init__(self, flags_obj):
    """Init function of TransformerMain.

    Args:
      flags_obj: Object containing parsed flag values, i.e., FLAGS.
    """
    self.flags_obj = flags_obj
    self.predict_model = None

    # Add flag-defined parameters to params object
    num_gpus = flags_core.get_num_gpus(flags_obj)
    if flags_obj.use_horovod:
      # We use horovod to synchronize the variables across replicas
      # Each tensorflow process is unaware of other processes
      self.distribution_strategy = None
    else:
      self.distribution_strategy = distribution_utils.get_distribution_strategy(
        distribution_strategy=flags_obj.distribution_strategy,
        num_gpus=flags_core.get_num_gpus(flags_obj))

    print("Running transformer with num_gpus =", num_gpus)
    if self.distribution_strategy:
      print("For training, using distribution strategy: ",
            self.distribution_strategy)
    else:
      print("Not using any distribution strategy.")

    self.params = params = misc.get_model_params(flags_obj.param_set, num_gpus)

    params["num_gpus"] = num_gpus
    params["data_dir"] = flags_obj.data_dir
    params["model_dir"] = flags_obj.model_dir
    params["static_batch"] = flags_obj.static_batch
    params["max_length"] = flags_obj.max_length
    params["num_parallel_calls"] = (
        flags_obj.num_parallel_calls or tf.data.experimental.AUTOTUNE)

    params["use_synthetic_data"] = flags_obj.use_synthetic_data
    params["batch_size"] = flags_obj.batch_size or params["default_batch_size"]
    params["repeat_dataset"] = None
    params["dtype"] = flags_core.get_tf_dtype(flags_obj)
    params["enable_metrics_in_training"] = flags_obj.enable_metrics_in_training

    if params["dtype"] == tf.float16:
      # TODO(reedwm): It's pretty ugly to set the global policy in a constructor
      # like this. What if multiple instances of TransformerTask are created?
      # We should have a better way in the tf.keras.mixed_precision API of doing
      # this.
      policy = tf.keras.mixed_precision.experimental.Policy(
          "infer_float32_vars")
      tf.keras.mixed_precision.experimental.set_policy(policy)

  def train(self):
    """Trains the model."""
    params, flags_obj, is_train = self.params, self.flags_obj, True
<<<<<<< HEAD
=======
    # Sets config options.
    keras_utils.set_session_config(
        enable_xla=flags_obj.enable_xla)
>>>>>>> 58340818

    _ensure_dir(flags_obj.model_dir)
    if self.distribution_strategy:
      with self.distribution_strategy.scope():
        model = transformer.create_model(params, is_train)
        opt = self._create_optimizer()
        model.compile(opt, run_eagerly=flags_obj.run_eagerly)
    else:
      model = transformer.create_model(params, is_train)
      opt = self._create_optimizer()
      model.compile(opt, run_eagerly=flags_obj.run_eagerly)

    model.summary()

    train_ds = data_pipeline.train_input_fn(params)
    map_data_fn = data_pipeline.map_data_for_transformer_fn
    train_ds = train_ds.map(map_data_fn,
                            num_parallel_calls=params["num_parallel_calls"])

    callbacks = self._create_callbacks(flags_obj.model_dir, 0, params)

    if flags_obj.train_steps < flags_obj.steps_between_evals:
      flags_obj.steps_between_evals = flags_obj.train_steps
    iterations = flags_obj.train_steps // flags_obj.steps_between_evals

    cased_score, uncased_score = None, None
    cased_score_history, uncased_score_history = [], []
    for i in range(1, iterations + 1):
      print("Start train iteration:{}/{}".format(i, iterations))
      history = model.fit(
          train_ds,
          initial_epoch=i-1,
          epochs=i,
          steps_per_epoch=flags_obj.steps_between_evals,
          callbacks=callbacks,
          # If TimeHistory is enabled, progress bar would be messy. Increase the
          # verbose level to get rid of it.
          verbose=(2 if flags_obj.enable_time_history else 1))
      print("End train iteration:{}/{} global step:{}".format(
          i,
          iterations,
          i*flags_obj.steps_between_evals))
      tf.compat.v1.logging.info("Train history: {}".format(history.history))
      stats = misc.build_stats(history, callbacks)

      if (flags_obj.bleu_source and flags_obj.bleu_ref):
        uncased_score, cased_score = self.eval()
        cased_score_history.append([i, cased_score])
        uncased_score_history.append([i, uncased_score])

    stats = misc.build_stats(history, callbacks)
    if uncased_score and cased_score:
      stats["bleu_uncased"] = uncased_score
      stats["bleu_cased"] = cased_score
      stats["bleu_uncased_history"] = uncased_score_history
      stats["bleu_cased_history"] = cased_score_history
    return stats

  def eval(self):
    """Evaluates the model."""
    if not self.predict_model:
      self.predict_model = transformer.create_model(self.params, False)
    self._load_weights_if_possible(
        self.predict_model,
        tf.train.latest_checkpoint(self.flags_obj.model_dir))
    self.predict_model.summary()
    return evaluate_and_log_bleu(self.predict_model,
                                 self.flags_obj.bleu_source,
                                 self.flags_obj.bleu_ref,
                                 self.flags_obj.vocab_file)

  def predict(self):
    """Predicts result from the model."""
    params, flags_obj, is_train = self.params, self.flags_obj, False

    with tf.name_scope("model"):
      model = transformer.create_model(params, is_train)
      self._load_weights_if_possible(
          model, tf.train.latest_checkpoint(self.flags_obj.model_dir))
      model.summary()
    subtokenizer = tokenizer.Subtokenizer(flags_obj.vocab_file)

    ds = data_pipeline.eval_input_fn(params)
    ds = ds.map(lambda x, y: x).take(_SINGLE_SAMPLE)
    ret = model.predict(ds)
    val_outputs, _ = ret
    length = len(val_outputs)
    for i in range(length):
      translate.translate_from_input(val_outputs[i], subtokenizer)

  def _create_callbacks(self, cur_log_dir, init_steps, params):
    """Creates a list of callbacks."""
    sfunc = optimizer.LearningRateFn(params["learning_rate"],
                                     params["hidden_size"],
                                     params["learning_rate_warmup_steps"])
    scheduler_callback = optimizer.LearningRateScheduler(sfunc, init_steps)
    callbacks = misc.get_callbacks()
    callbacks.append(scheduler_callback)
    ckpt_full_path = os.path.join(cur_log_dir, "cp-{epoch:04d}.ckpt")
    callbacks.append(tf.keras.callbacks.ModelCheckpoint(ckpt_full_path,
                                                        save_weights_only=True))
    return callbacks

  def _load_weights_if_possible(self, model, init_weight_path=None):
    """Loads model weights when it is provided."""
    if init_weight_path:
      tf.compat.v1.logging.info("Load weights: {}".format(init_weight_path))
      model.load_weights(init_weight_path)
    else:
      print("Weights not loaded from path:{}".format(init_weight_path))

  def _create_optimizer(self):
    """Creates optimizer."""
    params = self.params
    opt = tf.keras.optimizers.Adam(
        params["learning_rate"],
        params["optimizer_adam_beta1"],
        params["optimizer_adam_beta2"],
        epsilon=params["optimizer_adam_epsilon"])
    if params["dtype"] == tf.float16:
      opt = tf.keras.mixed_precision.experimental.LossScaleOptimizer(
          opt, loss_scale=flags_core.get_loss_scale(self.flags_obj,
                                                    default_for_fp16="dynamic"))
    return opt


def _ensure_dir(log_dir):
  """Makes log dir if not existed."""
  if not os.path.exists(log_dir):
    os.makedirs(log_dir)


def main(_):
  flags_obj = flags.FLAGS
  keras_utils.set_session_config(
    enable_eager=flags_obj.run_eagerly,
    enable_xla=flags_obj.enable_xla,
    enable_grappler_layout_optimizer=
      flags_obj.enable_grappler_layout_optimizer)
  with logger.benchmark_context(flags_obj):
    task = TransformerTask(flags_obj)
    if flags_obj.mode == "train":
      task.train()
    elif flags_obj.mode == "predict":
      task.predict()
    elif flags_obj.mode == "eval":
      task.eval()
    else:
      raise ValueError("Invalid mode {}".format(flags_obj.mode))


if __name__ == "__main__":
  tf.compat.v1.logging.set_verbosity(tf.compat.v1.logging.INFO)
  misc.define_transformer_flags()
  absl_app.run(main)<|MERGE_RESOLUTION|>--- conflicted
+++ resolved
@@ -138,12 +138,6 @@
   def train(self):
     """Trains the model."""
     params, flags_obj, is_train = self.params, self.flags_obj, True
-<<<<<<< HEAD
-=======
-    # Sets config options.
-    keras_utils.set_session_config(
-        enable_xla=flags_obj.enable_xla)
->>>>>>> 58340818
 
     _ensure_dir(flags_obj.model_dir)
     if self.distribution_strategy:
