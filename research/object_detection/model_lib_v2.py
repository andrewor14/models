# Copyright 2019 The TensorFlow Authors. All Rights Reserved.
#
# Licensed under the Apache License, Version 2.0 (the "License");
# you may not use this file except in compliance with the License.
# You may obtain a copy of the License at
#
#     http://www.apache.org/licenses/LICENSE-2.0
#
# Unless required by applicable law or agreed to in writing, software
# distributed under the License is distributed on an "AS IS" BASIS,
# WITHOUT WARRANTIES OR CONDITIONS OF ANY KIND, either express or implied.
# See the License for the specific language governing permissions and
# limitations under the License.
# ==============================================================================
r"""Constructs model, inputs, and training environment."""

from __future__ import absolute_import
from __future__ import division
from __future__ import print_function

import copy
import os
import time

import tensorflow.compat.v1 as tf

from object_detection import eval_util
from object_detection import inputs
from object_detection import model_lib
from object_detection.builders import model_builder
from object_detection.builders import optimizer_builder
from object_detection.core import standard_fields as fields
from object_detection.protos import train_pb2
from object_detection.utils import config_util
from object_detection.utils import label_map_util
from object_detection.utils import ops
from object_detection.utils import visualization_utils as vutils

# pylint: disable=g-import-not-at-top
try:
  from tensorflow.contrib import tpu as contrib_tpu
except ImportError:
  # TF 2.0 doesn't ship with contrib.
  pass
# pylint: enable=g-import-not-at-top

MODEL_BUILD_UTIL_MAP = model_lib.MODEL_BUILD_UTIL_MAP


RESTORE_MAP_ERROR_TEMPLATE = (
    'Since we are restoring a v2 style checkpoint'
    ' restore_map was expected to return a (str -> Model) mapping,'
    ' but we received a ({} -> {}) mapping instead.'
)


def _compute_losses_and_predictions_dicts(
    model, features, labels,
    add_regularization_loss=True):
  """Computes the losses dict and predictions dict for a model on inputs.

  Args:
    model: a DetectionModel (based on Keras).
    features: Dictionary of feature tensors from the input dataset.
      Should be in the format output by `inputs.train_input` and
      `inputs.eval_input`.
        features[fields.InputDataFields.image] is a [batch_size, H, W, C]
          float32 tensor with preprocessed images.
        features[HASH_KEY] is a [batch_size] int32 tensor representing unique
          identifiers for the images.
        features[fields.InputDataFields.true_image_shape] is a [batch_size, 3]
          int32 tensor representing the true image shapes, as preprocessed
          images could be padded.
        features[fields.InputDataFields.original_image] (optional) is a
          [batch_size, H, W, C] float32 tensor with original images.
    labels: A dictionary of groundtruth tensors post-unstacking. The original
      labels are of the form returned by `inputs.train_input` and
      `inputs.eval_input`. The shapes may have been modified by unstacking with
      `model_lib.unstack_batch`. However, the dictionary includes the following
      fields.
        labels[fields.InputDataFields.num_groundtruth_boxes] is a
          int32 tensor indicating the number of valid groundtruth boxes
          per image.
        labels[fields.InputDataFields.groundtruth_boxes] is a float32 tensor
          containing the corners of the groundtruth boxes.
        labels[fields.InputDataFields.groundtruth_classes] is a float32
          one-hot tensor of classes.
        labels[fields.InputDataFields.groundtruth_weights] is a float32 tensor
          containing groundtruth weights for the boxes.
        -- Optional --
        labels[fields.InputDataFields.groundtruth_instance_masks] is a
          float32 tensor containing only binary values, which represent
          instance masks for objects.
        labels[fields.InputDataFields.groundtruth_keypoints] is a
          float32 tensor containing keypoints for each box.
        labels[fields.InputDataFields.groundtruth_dp_num_points] is an int32
          tensor with the number of sampled DensePose points per object.
        labels[fields.InputDataFields.groundtruth_dp_part_ids] is an int32
          tensor with the DensePose part ids (0-indexed) per object.
        labels[fields.InputDataFields.groundtruth_dp_surface_coords] is a
          float32 tensor with the DensePose surface coordinates.
        labels[fields.InputDataFields.groundtruth_group_of] is a tf.bool tensor
          containing group_of annotations.
        labels[fields.InputDataFields.groundtruth_labeled_classes] is a float32
          k-hot tensor of classes.
    add_regularization_loss: Whether or not to include the model's
      regularization loss in the losses dictionary.

  Returns:
    A tuple containing the losses dictionary (with the total loss under
    the key 'Loss/total_loss'), and the predictions dictionary produced by
    `model.predict`.

  """
  model_lib.provide_groundtruth(model, labels)
  preprocessed_images = features[fields.InputDataFields.image]

  prediction_dict = model.predict(
      preprocessed_images,
      features[fields.InputDataFields.true_image_shape])
  prediction_dict = ops.bfloat16_to_float32_nested(prediction_dict)

  losses_dict = model.loss(
      prediction_dict, features[fields.InputDataFields.true_image_shape])
  losses = [loss_tensor for loss_tensor in losses_dict.values()]
  if add_regularization_loss:
    # TODO(kaftan): As we figure out mixed precision & bfloat 16, we may
    ## need to convert these regularization losses from bfloat16 to float32
    ## as well.
    regularization_losses = model.regularization_losses()
    if regularization_losses:
      regularization_losses = ops.bfloat16_to_float32_nested(
          regularization_losses)
      regularization_loss = tf.add_n(
          regularization_losses, name='regularization_loss')
      losses.append(regularization_loss)
      losses_dict['Loss/regularization_loss'] = regularization_loss

  total_loss = tf.add_n(losses, name='total_loss')
  losses_dict['Loss/total_loss'] = total_loss

  return losses_dict, prediction_dict


# TODO(kaftan): Explore removing learning_rate from this method & returning
## The full losses dict instead of just total_loss, then doing all summaries
## saving in a utility method called by the outer training loop.
# TODO(kaftan): Explore adding gradient summaries
def eager_train_step(detection_model,
                     features,
                     labels,
                     unpad_groundtruth_tensors,
                     optimizer,
                     learning_rate,
                     add_regularization_loss=True,
                     clip_gradients_value=None,
                     global_step=None,
                     num_replicas=1.0):
  """Process a single training batch.

  This method computes the loss for the model on a single training batch,
  while tracking the gradients with a gradient tape. It then updates the
  model variables with the optimizer, clipping the gradients if
  clip_gradients_value is present.

  This method can run eagerly or inside a tf.function.

  Args:
    detection_model: A DetectionModel (based on Keras) to train.
    features: Dictionary of feature tensors from the input dataset.
      Should be in the format output by `inputs.train_input.
        features[fields.InputDataFields.image] is a [batch_size, H, W, C]
          float32 tensor with preprocessed images.
        features[HASH_KEY] is a [batch_size] int32 tensor representing unique
          identifiers for the images.
        features[fields.InputDataFields.true_image_shape] is a [batch_size, 3]
          int32 tensor representing the true image shapes, as preprocessed
          images could be padded.
        features[fields.InputDataFields.original_image] (optional, not used
          during training) is a
          [batch_size, H, W, C] float32 tensor with original images.
    labels: A dictionary of groundtruth tensors. This method unstacks
      these labels using model_lib.unstack_batch. The stacked labels are of
      the form returned by `inputs.train_input` and `inputs.eval_input`.
        labels[fields.InputDataFields.num_groundtruth_boxes] is a [batch_size]
          int32 tensor indicating the number of valid groundtruth boxes
          per image.
        labels[fields.InputDataFields.groundtruth_boxes] is a
          [batch_size, num_boxes, 4] float32 tensor containing the corners of
          the groundtruth boxes.
        labels[fields.InputDataFields.groundtruth_classes] is a
          [batch_size, num_boxes, num_classes] float32 one-hot tensor of
          classes. num_classes includes the background class.
        labels[fields.InputDataFields.groundtruth_weights] is a
          [batch_size, num_boxes] float32 tensor containing groundtruth weights
          for the boxes.
        -- Optional --
        labels[fields.InputDataFields.groundtruth_instance_masks] is a
          [batch_size, num_boxes, H, W] float32 tensor containing only binary
          values, which represent instance masks for objects.
        labels[fields.InputDataFields.groundtruth_keypoints] is a
          [batch_size, num_boxes, num_keypoints, 2] float32 tensor containing
          keypoints for each box.
        labels[fields.InputDataFields.groundtruth_dp_num_points] is a
          [batch_size, num_boxes] int32 tensor with the number of DensePose
          sampled points per instance.
        labels[fields.InputDataFields.groundtruth_dp_part_ids] is a
          [batch_size, num_boxes, max_sampled_points] int32 tensor with the
          part ids (0-indexed) for each instance.
        labels[fields.InputDataFields.groundtruth_dp_surface_coords] is a
          [batch_size, num_boxes, max_sampled_points, 4] float32 tensor with the
          surface coordinates for each point. Each surface coordinate is of the
          form (y, x, v, u) where (y, x) are normalized image locations and
          (v, u) are part-relative normalized surface coordinates.
        labels[fields.InputDataFields.groundtruth_labeled_classes] is a float32
          k-hot tensor of classes.
    unpad_groundtruth_tensors: A parameter passed to unstack_batch.
    optimizer: The training optimizer that will update the variables.
    learning_rate: The learning rate tensor for the current training step.
      This is used only for TensorBoard logging purposes, it does not affect
       model training.
    add_regularization_loss: Whether or not to include the model's
      regularization loss in the losses dictionary.
    clip_gradients_value: If this is present, clip the gradients global norm
      at this value using `tf.clip_by_global_norm`.
    global_step: The current training step. Used for TensorBoard logging
      purposes. This step is not updated by this function and must be
      incremented separately.
    num_replicas: The number of replicas in the current distribution strategy.
      This is used to scale the total loss so that training in a distribution
      strategy works correctly.

  Returns:
    The total loss observed at this training step
  """
  # """Execute a single training step in the TF v2 style loop."""
  is_training = True

  detection_model._is_training = is_training  # pylint: disable=protected-access
  tf.keras.backend.set_learning_phase(is_training)

  labels = model_lib.unstack_batch(
      labels, unpad_groundtruth_tensors=unpad_groundtruth_tensors)

  with tf.GradientTape() as tape:
    losses_dict, _ = _compute_losses_and_predictions_dicts(
        detection_model, features, labels, add_regularization_loss)

    total_loss = losses_dict['Loss/total_loss']

    # Normalize loss for num replicas
    total_loss = tf.math.divide(total_loss,
                                tf.constant(num_replicas, dtype=tf.float32))
    losses_dict['Loss/normalized_total_loss'] = total_loss

  for loss_type in losses_dict:
    tf.compat.v2.summary.scalar(
        loss_type, losses_dict[loss_type], step=global_step)

  trainable_variables = detection_model.trainable_variables

  gradients = tape.gradient(total_loss, trainable_variables)

  if clip_gradients_value:
    gradients, _ = tf.clip_by_global_norm(gradients, clip_gradients_value)
  optimizer.apply_gradients(zip(gradients, trainable_variables))
  tf.compat.v2.summary.scalar('learning_rate', learning_rate, step=global_step)
  tf.compat.v2.summary.image(
      name='train_input_images',
      step=global_step,
      data=features[fields.InputDataFields.image],
      max_outputs=3)
  return total_loss


def validate_tf_v2_checkpoint_restore_map(checkpoint_restore_map):
  """Ensure that given dict is a valid TF v2 style restore map.

  Args:
    checkpoint_restore_map: A dict mapping strings to tf.keras.Model objects.

  Raises:
    ValueError: If they keys in checkpoint_restore_map are not strings or if
      the values are not keras Model objects.

  """

  for key, value in checkpoint_restore_map.items():
    if not (isinstance(key, str) and
            (isinstance(value, tf.Module)
             or isinstance(value, tf.train.Checkpoint))):
      raise TypeError(RESTORE_MAP_ERROR_TEMPLATE.format(
          key.__class__.__name__, value.__class__.__name__))


def is_object_based_checkpoint(checkpoint_path):
  """Returns true if `checkpoint_path` points to an object-based checkpoint."""
  var_names = [var[0] for var in tf.train.list_variables(checkpoint_path)]
  return '_CHECKPOINTABLE_OBJECT_GRAPH' in var_names


def load_fine_tune_checkpoint(
    model, checkpoint_path, checkpoint_type, checkpoint_version, input_dataset,
    unpad_groundtruth_tensors):
  """Load a fine tuning classification or detection checkpoint.

  To make sure the model variables are all built, this method first executes
  the model by computing a dummy loss. (Models might not have built their
  variables before their first execution)

  It then loads an object-based classification or detection checkpoint.

  This method updates the model in-place and does not return a value.

  Args:
    model: A DetectionModel (based on Keras) to load a fine-tuning
      checkpoint for.
    checkpoint_path: Directory with checkpoints file or path to checkpoint.
    checkpoint_type: Whether to restore from a full detection
      checkpoint (with compatible variable names) or to restore from a
      classification checkpoint for initialization prior to training.
      Valid values: `detection`, `classification`.
    checkpoint_version: train_pb2.CheckpointVersion.V1 or V2 enum indicating
      whether to load checkpoints in V1 style or V2 style.  In this binary
      we only support V2 style (object-based) checkpoints.
    input_dataset: The tf.data Dataset the model is being trained on. Needed
      to get the shapes for the dummy loss computation.
    unpad_groundtruth_tensors: A parameter passed to unstack_batch.

  Raises:
    IOError: if `checkpoint_path` does not point at a valid object-based
      checkpoint
    ValueError: if `checkpoint_version` is not train_pb2.CheckpointVersion.V2
  """
  if not is_object_based_checkpoint(checkpoint_path):
    raise IOError('Checkpoint is expected to be an object-based checkpoint.')
  if checkpoint_version == train_pb2.CheckpointVersion.V1:
    raise ValueError('Checkpoint version should be V2')

  features, labels = iter(input_dataset).next()

  @tf.function
  def _dummy_computation_fn(features, labels):
    model._is_training = False  # pylint: disable=protected-access
    tf.keras.backend.set_learning_phase(False)

    labels = model_lib.unstack_batch(
        labels, unpad_groundtruth_tensors=unpad_groundtruth_tensors)

    return _compute_losses_and_predictions_dicts(
        model,
        features,
        labels)

  strategy = tf.compat.v2.distribute.get_strategy()
<<<<<<< HEAD
  strategy.experimental_run_v2(
      _dummy_computation_fn, args=(
          features,
          labels,
      ))
=======
  if hasattr(tf.distribute.Strategy, 'run'):
    strategy.run(
        _dummy_computation_fn, args=(
            features,
            labels,
        ))
  else:
    strategy.experimental_run_v2(
        _dummy_computation_fn, args=(
            features,
            labels,
        ))
>>>>>>> 7fcd7cba

  restore_from_objects_dict = model.restore_from_objects(
      fine_tune_checkpoint_type=checkpoint_type)
  validate_tf_v2_checkpoint_restore_map(restore_from_objects_dict)
  ckpt = tf.train.Checkpoint(**restore_from_objects_dict)
  ckpt.restore(checkpoint_path).assert_existing_objects_matched()


def get_filepath(strategy, filepath):
  """Get appropriate filepath for worker.

  Args:
    strategy: A tf.distribute.Strategy object.
    filepath: A path to where the Checkpoint object is stored.

  Returns:
    A temporary filepath for non-chief workers to use or the original filepath
    for the chief.
  """
  if strategy.extended.should_checkpoint:
    return filepath
  else:
    # TODO(vighneshb) Replace with the public API when TF exposes it.
    task_id = strategy.extended._task_id  # pylint:disable=protected-access
    return os.path.join(filepath, 'temp_worker_{:03d}'.format(task_id))


def clean_temporary_directories(strategy, filepath):
  """Temporary directory clean up for MultiWorker Mirrored Strategy.

  This is needed for all non-chief workers.

  Args:
    strategy: A tf.distribute.Strategy object.
    filepath: The filepath for the temporary directory.
  """
  if not strategy.extended.should_checkpoint:
    if tf.io.gfile.exists(filepath) and tf.io.gfile.isdir(filepath):
      tf.io.gfile.rmtree(filepath)


def train_loop(
    pipeline_config_path,
    model_dir,
    config_override=None,
    train_steps=None,
    use_tpu=False,
    save_final_config=False,
    checkpoint_every_n=5000,
    checkpoint_max_to_keep=7,
    **kwargs):
  """Trains a model using eager + functions.

  This method:
    1. Processes the pipeline configs
    2. (Optionally) saves the as-run config
    3. Builds the model & optimizer
    4. Gets the training input data
    5. Loads a fine-tuning detection or classification checkpoint if requested
    6. Loops over the train data, executing distributed training steps inside
       tf.functions.
    7. Checkpoints the model every `checkpoint_every_n` training steps.
    8. Logs the training metrics as TensorBoard summaries.

  Args:
    pipeline_config_path: A path to a pipeline config file.
    model_dir:
      The directory to save checkpoints and summaries to.
    config_override: A pipeline_pb2.TrainEvalPipelineConfig text proto to
      override the config from `pipeline_config_path`.
    train_steps: Number of training steps. If None, the number of training steps
      is set from the `TrainConfig` proto.
    use_tpu: Boolean, whether training and evaluation should run on TPU.
    save_final_config: Whether to save final config (obtained after applying
      overrides) to `model_dir`.
    checkpoint_every_n:
      Checkpoint every n training steps.
    checkpoint_max_to_keep:
      int, the number of most recent checkpoints to keep in the model directory.
    **kwargs: Additional keyword arguments for configuration override.
  """
  ## Parse the configs
  get_configs_from_pipeline_file = MODEL_BUILD_UTIL_MAP[
      'get_configs_from_pipeline_file']
  merge_external_params_with_configs = MODEL_BUILD_UTIL_MAP[
      'merge_external_params_with_configs']
  create_pipeline_proto_from_configs = MODEL_BUILD_UTIL_MAP[
      'create_pipeline_proto_from_configs']

  configs = get_configs_from_pipeline_file(
      pipeline_config_path, config_override=config_override)
  kwargs.update({
      'train_steps': train_steps,
      'use_bfloat16': configs['train_config'].use_bfloat16 and use_tpu
  })
  configs = merge_external_params_with_configs(
      configs, None, kwargs_dict=kwargs)
  model_config = configs['model']
  train_config = configs['train_config']
  train_input_config = configs['train_input_config']

  unpad_groundtruth_tensors = train_config.unpad_groundtruth_tensors
  add_regularization_loss = train_config.add_regularization_loss
  clip_gradients_value = None
  if train_config.gradient_clipping_by_norm > 0:
    clip_gradients_value = train_config.gradient_clipping_by_norm

  # update train_steps from config but only when non-zero value is provided
  if train_steps is None and train_config.num_steps != 0:
    train_steps = train_config.num_steps

  if kwargs['use_bfloat16']:
    tf.compat.v2.keras.mixed_precision.experimental.set_policy('mixed_bfloat16')

  if train_config.load_all_detection_checkpoint_vars:
    raise ValueError('train_pb2.load_all_detection_checkpoint_vars '
                     'unsupported in TF2')

  config_util.update_fine_tune_checkpoint_type(train_config)
  fine_tune_checkpoint_type = train_config.fine_tune_checkpoint_type
  fine_tune_checkpoint_version = train_config.fine_tune_checkpoint_version

  # Write the as-run pipeline config to disk.
  if save_final_config:
    pipeline_config_final = create_pipeline_proto_from_configs(configs)
    config_util.save_pipeline_config(pipeline_config_final, model_dir)

  # Build the model, optimizer, and training input
  strategy = tf.compat.v2.distribute.get_strategy()
  with strategy.scope():
    detection_model = model_builder.build(
        model_config=model_config, is_training=True)

    def train_dataset_fn(input_context):
      """Callable to create train input."""
      # Create the inputs.
      train_input = inputs.train_input(
          train_config=train_config,
          train_input_config=train_input_config,
          model_config=model_config,
          model=detection_model,
          input_context=input_context)
      train_input = train_input.repeat()
      return train_input

    train_input = strategy.experimental_distribute_datasets_from_function(
        train_dataset_fn)


    global_step = tf.Variable(
        0, trainable=False, dtype=tf.compat.v2.dtypes.int64, name='global_step',
        aggregation=tf.compat.v2.VariableAggregation.ONLY_FIRST_REPLICA)
    optimizer, (learning_rate,) = optimizer_builder.build(
        train_config.optimizer, global_step=global_step)

    if callable(learning_rate):
      learning_rate_fn = learning_rate
    else:
      learning_rate_fn = lambda: learning_rate

  ## Train the model
  # Get the appropriate filepath (temporary or not) based on whether the worker
  # is the chief.
  summary_writer_filepath = get_filepath(strategy,
                                         os.path.join(model_dir, 'train'))
  summary_writer = tf.compat.v2.summary.create_file_writer(
      summary_writer_filepath)

  if use_tpu:
    num_steps_per_iteration = 100
  else:
    # TODO(b/135933080) Explore setting to 100 when GPU performance issues
    # are fixed.
    num_steps_per_iteration = 1

  with summary_writer.as_default():
    with strategy.scope():
      with tf.compat.v2.summary.record_if(
          lambda: global_step % num_steps_per_iteration == 0):
        # Load a fine-tuning checkpoint.
        if train_config.fine_tune_checkpoint:
          load_fine_tune_checkpoint(detection_model,
                                    train_config.fine_tune_checkpoint,
                                    fine_tune_checkpoint_type,
                                    fine_tune_checkpoint_version,
                                    train_input,
                                    unpad_groundtruth_tensors)

        ckpt = tf.compat.v2.train.Checkpoint(
            step=global_step, model=detection_model, optimizer=optimizer)

        manager_dir = get_filepath(strategy, model_dir)
        if not strategy.extended.should_checkpoint:
          checkpoint_max_to_keep = 1
        manager = tf.compat.v2.train.CheckpointManager(
            ckpt, manager_dir, max_to_keep=checkpoint_max_to_keep)

        # We use the following instead of manager.latest_checkpoint because
        # manager_dir does not point to the model directory when we are running
        # in a worker.
        latest_checkpoint = tf.train.latest_checkpoint(model_dir)
        ckpt.restore(latest_checkpoint)

        def train_step_fn(features, labels):
          """Single train step."""
          loss = eager_train_step(
              detection_model,
              features,
              labels,
              unpad_groundtruth_tensors,
              optimizer,
              learning_rate=learning_rate_fn(),
              add_regularization_loss=add_regularization_loss,
              clip_gradients_value=clip_gradients_value,
              global_step=global_step,
              num_replicas=strategy.num_replicas_in_sync)
          global_step.assign_add(1)
          return loss

        def _sample_and_train(strategy, train_step_fn, data_iterator):
          features, labels = data_iterator.next()
<<<<<<< HEAD
          per_replica_losses = strategy.experimental_run_v2(
              train_step_fn, args=(features, labels))
=======
          if hasattr(tf.distribute.Strategy, 'run'):
            per_replica_losses = strategy.run(
                train_step_fn, args=(features, labels))
          else:
            per_replica_losses = strategy.experimental_run_v2(
                train_step_fn, args=(features, labels))
>>>>>>> 7fcd7cba
          # TODO(anjalisridhar): explore if it is safe to remove the
          ## num_replicas scaling of the loss and switch this to a ReduceOp.Mean
          return strategy.reduce(tf.distribute.ReduceOp.SUM,
                                 per_replica_losses, axis=None)

        @tf.function
        def _dist_train_step(data_iterator):
          """A distributed train step."""

          if num_steps_per_iteration > 1:
            for _ in tf.range(num_steps_per_iteration - 1):
              _sample_and_train(strategy, train_step_fn, data_iterator)

          return _sample_and_train(strategy, train_step_fn, data_iterator)

        train_input_iter = iter(train_input)

        if int(global_step.value()) == 0:
          manager.save()

        checkpointed_step = int(global_step.value())
        logged_step = global_step.value()

        last_step_time = time.time()
        for _ in range(global_step.value(), train_steps,
                       num_steps_per_iteration):

          loss = _dist_train_step(train_input_iter)

          time_taken = time.time() - last_step_time
          last_step_time = time.time()

          tf.compat.v2.summary.scalar(
              'steps_per_sec', num_steps_per_iteration * 1.0 / time_taken,
              step=global_step)

          if global_step.value() - logged_step >= 100:
            tf.logging.info(
                'Step {} per-step time {:.3f}s loss={:.3f}'.format(
                    global_step.value(), time_taken / num_steps_per_iteration,
                    loss))
            logged_step = global_step.value()

          if ((int(global_step.value()) - checkpointed_step) >=
              checkpoint_every_n):
            manager.save()
            checkpointed_step = int(global_step.value())

  # Remove the checkpoint directories of the non-chief workers that
  # MultiWorkerMirroredStrategy forces us to save during sync distributed
  # training.
  clean_temporary_directories(strategy, manager_dir)
  clean_temporary_directories(strategy, summary_writer_filepath)


def eager_eval_loop(
    detection_model,
    configs,
    eval_dataset,
    use_tpu=False,
    postprocess_on_cpu=False,
    global_step=None):
  """Evaluate the model eagerly on the evaluation dataset.

  This method will compute the evaluation metrics specified in the configs on
  the entire evaluation dataset, then return the metrics. It will also log
  the metrics to TensorBoard.

  Args:
    detection_model: A DetectionModel (based on Keras) to evaluate.
    configs: Object detection configs that specify the evaluators that should
      be used, as well as whether regularization loss should be included and
      if bfloat16 should be used on TPUs.
    eval_dataset: Dataset containing evaluation data.
    use_tpu: Whether a TPU is being used to execute the model for evaluation.
    postprocess_on_cpu: Whether model postprocessing should happen on
      the CPU when using a TPU to execute the model.
    global_step: A variable containing the training step this model was trained
      to. Used for logging purposes.

  Returns:
    A dict of evaluation metrics representing the results of this evaluation.
  """
  train_config = configs['train_config']
  eval_input_config = configs['eval_input_config']
  eval_config = configs['eval_config']
  add_regularization_loss = train_config.add_regularization_loss

  is_training = False
  detection_model._is_training = is_training  # pylint: disable=protected-access
  tf.keras.backend.set_learning_phase(is_training)

  evaluator_options = eval_util.evaluator_options_from_eval_config(
      eval_config)

  class_agnostic_category_index = (
      label_map_util.create_class_agnostic_category_index())
  class_agnostic_evaluators = eval_util.get_evaluators(
      eval_config,
      list(class_agnostic_category_index.values()),
      evaluator_options)

  class_aware_evaluators = None
  if eval_input_config.label_map_path:
    class_aware_category_index = (
        label_map_util.create_category_index_from_labelmap(
            eval_input_config.label_map_path))
    class_aware_evaluators = eval_util.get_evaluators(
        eval_config,
        list(class_aware_category_index.values()),
        evaluator_options)

  evaluators = None
  loss_metrics = {}

  @tf.function
  def compute_eval_dict(features, labels):
    """Compute the evaluation result on an image."""
    # For evaling on train data, it is necessary to check whether groundtruth
    # must be unpadded.
    boxes_shape = (
        labels[fields.InputDataFields.groundtruth_boxes].get_shape().as_list())
    unpad_groundtruth_tensors = boxes_shape[1] is not None and not use_tpu
    labels = model_lib.unstack_batch(
        labels, unpad_groundtruth_tensors=unpad_groundtruth_tensors)

    losses_dict, prediction_dict = _compute_losses_and_predictions_dicts(
        detection_model, features, labels, add_regularization_loss)

    def postprocess_wrapper(args):
      return detection_model.postprocess(args[0], args[1])

    # TODO(kaftan): Depending on how postprocessing will work for TPUS w/
    ## TPUStrategy, may be good to move wrapping to a utility method
    if use_tpu and postprocess_on_cpu:
      detections = contrib_tpu.outside_compilation(
          postprocess_wrapper,
          (prediction_dict, features[fields.InputDataFields.true_image_shape]))
    else:
      detections = postprocess_wrapper(
          (prediction_dict, features[fields.InputDataFields.true_image_shape]))

    class_agnostic = (
        fields.DetectionResultFields.detection_classes not in detections)
    # TODO(kaftan) (or anyone): move `_prepare_groundtruth_for_eval to eval_util
    ## and call this from there.
    groundtruth = model_lib._prepare_groundtruth_for_eval(  # pylint: disable=protected-access
        detection_model, class_agnostic, eval_input_config.max_number_of_boxes)
    use_original_images = fields.InputDataFields.original_image in features
    if use_original_images:
      eval_images = features[fields.InputDataFields.original_image]
      true_image_shapes = tf.slice(
          features[fields.InputDataFields.true_image_shape], [0, 0], [-1, 3])
      original_image_spatial_shapes = features[
          fields.InputDataFields.original_image_spatial_shape]
    else:
      eval_images = features[fields.InputDataFields.image]
      true_image_shapes = None
      original_image_spatial_shapes = None

    eval_dict = eval_util.result_dict_for_batched_example(
        eval_images,
        features[inputs.HASH_KEY],
        detections,
        groundtruth,
        class_agnostic=class_agnostic,
        scale_to_absolute=True,
        original_image_spatial_shapes=original_image_spatial_shapes,
        true_image_shapes=true_image_shapes)

    return eval_dict, losses_dict, class_agnostic

  agnostic_categories = label_map_util.create_class_agnostic_category_index()
  per_class_categories = label_map_util.create_category_index_from_labelmap(
      eval_input_config.label_map_path)
  keypoint_edges = [
      (kp.start, kp.end) for kp in eval_config.keypoint_edge]

  for i, (features, labels) in enumerate(eval_dataset):
    eval_dict, losses_dict, class_agnostic = compute_eval_dict(features, labels)

    if class_agnostic:
      category_index = agnostic_categories
    else:
      category_index = per_class_categories

    if i % 100 == 0:
      tf.logging.info('Finished eval step %d', i)

    use_original_images = fields.InputDataFields.original_image in features
    if use_original_images and i < eval_config.num_visualizations:
      sbys_image_list = vutils.draw_side_by_side_evaluation_image(
          eval_dict,
          category_index=category_index,
          max_boxes_to_draw=eval_config.max_num_boxes_to_visualize,
          min_score_thresh=eval_config.min_score_threshold,
          use_normalized_coordinates=False,
          keypoint_edges=keypoint_edges or None)
      sbys_images = tf.concat(sbys_image_list, axis=0)
      tf.compat.v2.summary.image(
          name='eval_side_by_side_' + str(i),
          step=global_step,
          data=sbys_images,
          max_outputs=eval_config.num_visualizations)
      if eval_util.has_densepose(eval_dict):
        dp_image_list = vutils.draw_densepose_visualizations(
            eval_dict)
        dp_images = tf.concat(dp_image_list, axis=0)
        tf.compat.v2.summary.image(
            name='densepose_detections_' + str(i),
            step=global_step,
            data=dp_images,
            max_outputs=eval_config.num_visualizations)

    if evaluators is None:
      if class_agnostic:
        evaluators = class_agnostic_evaluators
      else:
        evaluators = class_aware_evaluators

    for evaluator in evaluators:
      evaluator.add_eval_dict(eval_dict)

    for loss_key, loss_tensor in iter(losses_dict.items()):
      if loss_key not in loss_metrics:
        loss_metrics[loss_key] = tf.keras.metrics.Mean()
      # Skip the loss with value equal or lower than 0.0 when calculating the
      # average loss since they don't usually reflect the normal loss values
      # causing spurious average loss value.
      if loss_tensor <= 0.0:
        continue
      loss_metrics[loss_key].update_state(loss_tensor)

  eval_metrics = {}

  for evaluator in evaluators:
    eval_metrics.update(evaluator.evaluate())
  for loss_key in loss_metrics:
    eval_metrics[loss_key] = loss_metrics[loss_key].result()

  eval_metrics = {str(k): v for k, v in eval_metrics.items()}
  tf.logging.info('Eval metrics at step %d', global_step)
  for k in eval_metrics:
    tf.compat.v2.summary.scalar(k, eval_metrics[k], step=global_step)
    tf.logging.info('\t+ %s: %f', k, eval_metrics[k])

  return eval_metrics


def eval_continuously(
    pipeline_config_path,
    config_override=None,
    train_steps=None,
    sample_1_of_n_eval_examples=1,
    sample_1_of_n_eval_on_train_examples=1,
    use_tpu=False,
    override_eval_num_epochs=True,
    postprocess_on_cpu=False,
    model_dir=None,
    checkpoint_dir=None,
    wait_interval=180,
    timeout=3600,
    eval_index=None,
    **kwargs):
  """Run continuous evaluation of a detection model eagerly.

  This method builds the model, and continously restores it from the most
  recent training checkpoint in the checkpoint directory & evaluates it
  on the evaluation data.

  Args:
    pipeline_config_path: A path to a pipeline config file.
    config_override: A pipeline_pb2.TrainEvalPipelineConfig text proto to
      override the config from `pipeline_config_path`.
    train_steps: Number of training steps. If None, the number of training steps
      is set from the `TrainConfig` proto.
    sample_1_of_n_eval_examples: Integer representing how often an eval example
      should be sampled. If 1, will sample all examples.
    sample_1_of_n_eval_on_train_examples: Similar to
      `sample_1_of_n_eval_examples`, except controls the sampling of training
      data for evaluation.
    use_tpu: Boolean, whether training and evaluation should run on TPU.
    override_eval_num_epochs: Whether to overwrite the number of epochs to 1 for
      eval_input.
    postprocess_on_cpu: When use_tpu and postprocess_on_cpu are true,
      postprocess is scheduled on the host cpu.
    model_dir: Directory to output resulting evaluation summaries to.
    checkpoint_dir: Directory that contains the training checkpoints.
    wait_interval: The mimmum number of seconds to wait before checking for a
      new checkpoint.
    timeout: The maximum number of seconds to wait for a checkpoint. Execution
      will terminate if no new checkpoints are found after these many seconds.
    eval_index: int, optional If give, only evaluate the dataset at the given
      index.

    **kwargs: Additional keyword arguments for configuration override.
  """
  get_configs_from_pipeline_file = MODEL_BUILD_UTIL_MAP[
      'get_configs_from_pipeline_file']
  merge_external_params_with_configs = MODEL_BUILD_UTIL_MAP[
      'merge_external_params_with_configs']

  configs = get_configs_from_pipeline_file(
      pipeline_config_path, config_override=config_override)
  kwargs.update({
      'sample_1_of_n_eval_examples': sample_1_of_n_eval_examples,
      'use_bfloat16': configs['train_config'].use_bfloat16 and use_tpu
  })
  if train_steps is not None:
    kwargs['train_steps'] = train_steps
  if override_eval_num_epochs:
    kwargs.update({'eval_num_epochs': 1})
    tf.logging.warning(
        'Forced number of epochs for all eval validations to be 1.')
  configs = merge_external_params_with_configs(
      configs, None, kwargs_dict=kwargs)
  model_config = configs['model']
  train_input_config = configs['train_input_config']
  eval_config = configs['eval_config']
  eval_input_configs = configs['eval_input_configs']
  eval_on_train_input_config = copy.deepcopy(train_input_config)
  eval_on_train_input_config.sample_1_of_n_examples = (
      sample_1_of_n_eval_on_train_examples)
  if override_eval_num_epochs and eval_on_train_input_config.num_epochs != 1:
    tf.logging.warning('Expected number of evaluation epochs is 1, but '
                       'instead encountered `eval_on_train_input_config'
                       '.num_epochs` = '
                       '{}. Overwriting `num_epochs` to 1.'.format(
                           eval_on_train_input_config.num_epochs))
    eval_on_train_input_config.num_epochs = 1

  if kwargs['use_bfloat16']:
    tf.compat.v2.keras.mixed_precision.experimental.set_policy('mixed_bfloat16')

  detection_model = model_builder.build(
      model_config=model_config, is_training=True)

  # Create the inputs.
  eval_inputs = []
  for eval_input_config in eval_input_configs:
    next_eval_input = inputs.eval_input(
        eval_config=eval_config,
        eval_input_config=eval_input_config,
        model_config=model_config,
        model=detection_model)
    eval_inputs.append((eval_input_config.name, next_eval_input))

  if eval_index is not None:
    eval_inputs = [eval_inputs[eval_index]]
    tf.logging.info('eval_index selected - {}'.format(
        eval_inputs))

  global_step = tf.compat.v2.Variable(
      0, trainable=False, dtype=tf.compat.v2.dtypes.int64)

  for latest_checkpoint in tf.train.checkpoints_iterator(
      checkpoint_dir, timeout=timeout, min_interval_secs=wait_interval):
    ckpt = tf.compat.v2.train.Checkpoint(
        step=global_step, model=detection_model)

    ckpt.restore(latest_checkpoint).expect_partial()

    for eval_name, eval_input in eval_inputs:
      summary_writer = tf.compat.v2.summary.create_file_writer(
          os.path.join(model_dir, 'eval', eval_name))
      with summary_writer.as_default():
        eager_eval_loop(
            detection_model,
            configs,
            eval_input,
            use_tpu=use_tpu,
            postprocess_on_cpu=postprocess_on_cpu,
            global_step=global_step)<|MERGE_RESOLUTION|>--- conflicted
+++ resolved
@@ -353,13 +353,6 @@
         labels)
 
   strategy = tf.compat.v2.distribute.get_strategy()
-<<<<<<< HEAD
-  strategy.experimental_run_v2(
-      _dummy_computation_fn, args=(
-          features,
-          labels,
-      ))
-=======
   if hasattr(tf.distribute.Strategy, 'run'):
     strategy.run(
         _dummy_computation_fn, args=(
@@ -372,7 +365,6 @@
             features,
             labels,
         ))
->>>>>>> 7fcd7cba
 
   restore_from_objects_dict = model.restore_from_objects(
       fine_tune_checkpoint_type=checkpoint_type)
@@ -594,17 +586,12 @@
 
         def _sample_and_train(strategy, train_step_fn, data_iterator):
           features, labels = data_iterator.next()
-<<<<<<< HEAD
-          per_replica_losses = strategy.experimental_run_v2(
-              train_step_fn, args=(features, labels))
-=======
           if hasattr(tf.distribute.Strategy, 'run'):
             per_replica_losses = strategy.run(
                 train_step_fn, args=(features, labels))
           else:
             per_replica_losses = strategy.experimental_run_v2(
                 train_step_fn, args=(features, labels))
->>>>>>> 7fcd7cba
           # TODO(anjalisridhar): explore if it is safe to remove the
           ## num_replicas scaling of the loss and switch this to a ReduceOp.Mean
           return strategy.reduce(tf.distribute.ReduceOp.SUM,
